#!/usr/bin/env python3

# Types
# -----
from typing import Tuple, Dict, NewType, NamedTuple, List, Set, Iterator, NewType
from dataclasses import dataclass

# Yes, I like itertools
from itertools import chain, product, combinations, takewhile
from functools import partial, cached_property, cache
from collections import defaultdict
import numpy as np
from math import sqrt


# Orbital index (1,2,...,n_orb)
OrbitalIdx = NewType("OrbitalIdx", int)
# Two-electron integral :
# $<ij|kl> = \int \int \phi_i(r_1) \phi_j(r_2) \frac{1}{|r_1 - r_2|} \phi_k(r_1) \phi_l(r_2) dr_1 dr_2$
Two_electron_integral_index = Tuple[OrbitalIdx, OrbitalIdx, OrbitalIdx, OrbitalIdx]
Two_electron_integral = Dict[Two_electron_integral_index, float]

Two_electron_integral_index_phase = Tuple[Two_electron_integral_index, bool]

# One-electron integral :
# $<i|h|k> = \int \phi_i(r) (-\frac{1}{2} \Delta + V_en ) \phi_k(r) dr$
One_electron_integral = Dict[Tuple[OrbitalIdx, OrbitalIdx], float]
Spin_determinant = Tuple[OrbitalIdx, ...]


class Determinant(NamedTuple):
    """Slater determinant: Product of 2 determinants.
    One for $\alpha$ electrons and one for \beta electrons."""

    alpha: Spin_determinant
    beta: Spin_determinant


Psi_det = List[Determinant]
Psi_coef = List[float]
# We have two type of energy.
# The varitional Energy who correpond Psi_det
# The pt2 Energy who correnpond to the pertubative energy induce by each determinant connected to Psi_det
Energy = NewType("Energy", float)

# _____          _           _               _   _ _   _ _
#|_   _|        | |         (_)             | | | | | (_) |
#  | | _ __   __| | _____  ___ _ __   __ _  | | | | |_ _| |___
#  | || '_ \ / _` |/ _ \ \/ / | '_ \ / _` | | | | | __| | / __|
# _| || | | | (_| |  __/>  <| | | | | (_| | | |_| | |_| | \__ \
# \___/_| |_|\__,_|\___/_/\_\_|_| |_|\__, |  \___/ \__|_|_|___/
#                                     __/ |
#                                    |___/

@cache
def compound_idx2(i,j):
    """
    get compound (triangular) index from (i,j)

    (first few elements of lower triangle shown below)
          j
        │ 0   1   2   3
     ───┼───────────────
    i 0 │ 0
      1 │ 1   2
      2 │ 3   4   5
      3 │ 6   7   8   9

    position of i,j in flattened triangle

    >>> compound_idx2(0,0)
    0
    >>> compound_idx2(0,1)
    1
    >>> compound_idx2(1,0)
    1
    >>> compound_idx2(1,1)
    2
    >>> compound_idx2(1,2)
    4
    >>> compound_idx2(2,1)
    4
    """
    p,q = min(i,j),max(i,j)
    return (q*(q+1))//2+p

def compound_idx4(i,j,k,l):
    """
    nested calls to compound_idx2
    """
    return compound_idx2(compound_idx2(i,k),compound_idx2(j,l))

@cache
def compound_idx2_reverse(ij):
    """
    >>> all(compound_idx2(*compound_idx2_reverse(A)) == A for A in range(10000))
    True
    """
    j=int((sqrt(1+8*ij)-1)/2)
    i=ij-(j*(j+1)//2)
    return i,j

@cache
def compound_idx4_reverse(ijkl):
    """
    >>> all(compound_idx4(*compound_idx4_reverse(A)) == A for A in range(10000))
    True
    """
    ik,jl = compound_idx2_reverse(ijkl)
    i,k = compound_idx2_reverse(ik)
    j,l = compound_idx2_reverse(jl)
    return i,j,k,l

@cache
def compound_idx4_reverse_all(ijkl):
    """
    return all 8 permutations that are equivalent for real orbitals
    for complex orbitals, they are ordered as:
    v, v, v*, v*, u, u, u*, u*
    where v == <ij|kl>, u == <ij|lk>, and * denotes the complex conjugate
    >>> all(\
            all(\
                compound_idx4(i,j,k,l) == A \
            for (i,j,k,l) in compound_idx4_reverse_all(A)) \
        for A in range(1000))
    True
    """
    i,j,k,l = compound_idx4_reverse(ijkl)
    return (i,j,k,l),(j,i,l,k),(k,l,i,j),(l,k,j,i),(i,l,k,j),(l,i,j,k),(k,j,i,l),(j,k,l,i)

@cache
def compound_idx4_reverse_all_unique(ijkl):
    """
    return only the unique 4-tuples from compound_idx4_reverse_all
    """
    return tuple(set(compound_idx4_reverse_all(ijkl)))

@cache
def canonical_4idx(i,j,k,l):
    """
    for real orbitals, return same 4-tuple for all equivalent integrals
    returned (i,j,k,l) should satisfy the following:
        i <= k
        j <= l
        (k < l) or (k==l and i <= j)
    the last of these is equivalent to (compound_idx2(i,k) <= compound_idx2(j,l))
    >>> all(\
            all(\
                canonical_4idx(*compound_idx4_reverse(A)) == B \
            for B in (canonical_4idx(i,j,k,l) for (i,j,k,l) in compound_idx4_reverse_all(A)))\
        for A in range(1000))
    True
    """
    i,k = min(i,k),max(i,k)
    ik = compound_idx2(i,k)
    j,l = min(j,l),max(j,l)
    jl = compound_idx2(j,l)
    if ik<=jl:
        return i,j,k,l
    else:
        return j,i,l,k

#   _____      _ _   _       _ _          _   _
#  |_   _|    (_) | (_)     | (_)        | | (_)
#    | | _ __  _| |_ _  __ _| |_ ______ _| |_ _  ___  _ __
#    | || '_ \| | __| |/ _` | | |_  / _` | __| |/ _ \| '_ \
#   _| || | | | | |_| | (_| | | |/ / (_| | |_| | (_) | | | |
#   \___/_| |_|_|\__|_|\__,_|_|_/___\__,_|\__|_|\___/|_| |_|

# ~
# Integrals of the Hamiltonian over molecular orbitals
# ~
def load_integrals(
    fcidump_path,
) -> Tuple[int, float, One_electron_integral, Two_electron_integral]:
    """Read all the Hamiltonian integrals from the data file.
    Returns: (E0, d_one_e_integral, d_two_e_integral).
    E0 : a float containing the nuclear repulsion energy (V_nn),
    d_one_e_integral : a dictionary of one-electron integrals,
    d_two_e_integral : a dictionary of two-electron integrals.
    """
    import glob

    if len(glob.glob(fcidump_path)) == 1:
        fcidump_path = glob.glob(fcidump_path)[0]
    elif len(glob.glob(fcidump_path)) == 0:
        print("no matching fcidump file")
    else:
        print(f"multiple matches for {fcidump_path}")
        for i in glob.glob(fcidump_path):
            print(i)

    # Use an iterator to avoid storing everything in memory twice.
    if fcidump_path.split(".")[-1] == "gz":
        import gzip

        f = gzip.open(fcidump_path)
    elif fcidump_path.split(".")[-1] == "bz2":
        import bz2

        f = bz2.open(fcidump_path)
    else:
        f = open(fcidump_path)

    # Only non-zero integrals are stored in the fci_dump.
    # Hence we use a defaultdict to handle the sparsity
    n_orb = int(next(f).split()[2])

    for _ in range(3):
        next(f)

    d_one_e_integral = defaultdict(int)
    d_two_e_integral = defaultdict(int)

    for line in f:
        v, *l = line.split()
        v = float(v)
        # Transform from Mulliken (ik|jl) to Dirac's <ij|kl> notation
        # (swap indices)
        i, k, j, l = list(map(int, l))

        if i == 0:
            E0 = v
        elif j == 0:
            # One-electron integrals are symmetric (when real, not complex)
            d_one_e_integral[(i, k)] = v
            d_one_e_integral[(k, i)] = v
        else:
            # Two-electron integrals have many permutation symmetries:
            # Exchange r1 and r2 (indices i,k and j,l)
            # Exchange i,k
            # Exchange j,l
            d_two_e_integral[canonical_4idx(i, j, k, l)] = v

    f.close()

    return n_orb, E0, d_one_e_integral, d_two_e_integral

def get_2e_integral(d_two_e_integral,i,j,k,l):
    return d_two_e_integral[canonical_4idx(i,j,k,l)]


def load_wf(path_wf) -> Tuple[List[float], List[Determinant]]:
    """Read the input file :
    Representation of the Slater determinants (basis) and
    vector of coefficients in this basis (wave function)."""

    import glob

    if len(glob.glob(path_wf)) == 1:
        path_wf = glob.glob(path_wf)[0]
    elif len(glob.glob(path_wf)) == 0:
        print(f"no matching wf file: {path_wf}")
    else:
        print(f"multiple matches for {path_wf}")
        for i in glob.glob(path_wf):
            print(i)

    if path_wf.split(".")[-1] == "gz":
        import gzip

        with gzip.open(path_wf) as f:
            data = f.read().decode().split()
    elif path_wf.split(".")[-1] == "bz2":
        import bz2

        with bz2.open(path_wf) as f:
            data = f.read().decode().split()
    else:
        with open(path_wf) as f:
            data = f.read().split()

    def decode_det(str_):
        for i, v in enumerate(str_, start=1):
            if v == "+":
                yield i

    def grouper(iterable, n):
        "Collect data into fixed-length chunks or blocks"
        args = [iter(iterable)] * n
        return zip(*args)

    det = []
    psi_coef = []
    for (coef, det_i, det_j) in grouper(data, 3):
        psi_coef.append(float(coef))
        det.append(Determinant(tuple(decode_det(det_i)), tuple(decode_det(det_j))))

    # Normalize psi_coef

    norm = sqrt(sum(c * c for c in psi_coef))
    psi_coef = [c / norm for c in psi_coef]

    return psi_coef, det


def load_eref(path_ref) -> Energy:
    """Read the input file :
    Representation of the Slater determinants (basis) and
    vector of coefficients in this basis (wave function)."""

    import glob

    if len(glob.glob(path_ref)) == 1:
        path_ref = glob.glob(path_ref)[0]
    elif len(glob.glob(path_ref)) == 0:
        print(f"no matching ref file: {path_ref}")
    else:
        print(f"multiple matches for {path_ref}")
        for i in glob.glob(path_ref):
            print(i)

    if path_ref.split(".")[-1] == "gz":
        import gzip

        with gzip.open(path_ref) as f:
            data = f.read().decode()
    elif path_ref.split(".")[-1] == "bz2":
        import bz2

        with bz2.open(path_ref) as f:
            data = f.read().decode()
    else:
        with open(path_ref) as f:
            data = f.read()

    import re

    return float(re.search(r"E +=.+", data).group(0).strip().split()[-1])


#   _____         _ _        _   _
#  |  ___|       (_) |      | | (_)
#  | |____  _____ _| |_ __ _| |_ _  ___  _ __
#  |  __\ \/ / __| | __/ _` | __| |/ _ \| '_ \
#  | |___>  < (__| | || (_| | |_| | (_) | | | |
#  \____/_/\_\___|_|\__\__,_|\__|_|\___/|_| |_|
#
class Excitation(object):
    def __init__(self, n_orb):
        self.all_orbs = frozenset(range(1, n_orb + 1))

    def gen_all_excitation(self, spindet: Spin_determinant, ed: int) -> Iterator:
        """
        Generate list of pair -> hole from a determinant spin.

        >>> sorted(Excitation(4).gen_all_excitation( (1,2),2))
        [((1, 2), (3, 4))]
        >>> sorted(Excitation(4).gen_all_excitation( (1,2),1))
        [((1,), (3,)), ((1,), (4,)), ((2,), (3,)), ((2,), (4,))]
        """
        holes = combinations(spindet, ed)
        not_spindet = self.all_orbs - set(spindet)
        parts = combinations(not_spindet, ed)
        return product(holes, parts)

    @staticmethod
    def apply_excitation(spindet, exc: Tuple[Tuple[int, ...], Tuple[int, ...]]):
        lh, lp = exc
        s = (set(spindet) - set(lh)) | set(lp)
        return tuple(sorted(s))

    def gen_all_connected_spindet(self, spindet: Spin_determinant, ed: int) -> Iterator:
        """
        Generate all the posible spin determinant relative to a excitation degree

        >>> sorted(Excitation(4).gen_all_connected_spindet( (1,2), 1))
        [(1, 3), (1, 4), (2, 3), (2, 4)]
        """
        l_exc = self.gen_all_excitation(spindet, ed)
        apply_excitation_to_spindet = partial(Excitation.apply_excitation, spindet)
        return map(apply_excitation_to_spindet, l_exc)

    def gen_all_connected_det_from_det(self, det: Determinant) -> Iterator[Determinant]:
        """
        Generate all the determinant who are single or double exictation (aka connected) from the input determinant

        >>> sorted(Excitation(3).gen_all_connected_det_from_det( Determinant( (1,2), (1,) )))
        [Determinant(alpha=(1, 2), beta=(2,)),
         Determinant(alpha=(1, 2), beta=(3,)),
         Determinant(alpha=(1, 3), beta=(1,)),
         Determinant(alpha=(1, 3), beta=(2,)),
         Determinant(alpha=(1, 3), beta=(3,)),
         Determinant(alpha=(2, 3), beta=(1,)),
         Determinant(alpha=(2, 3), beta=(2,)),
         Determinant(alpha=(2, 3), beta=(3,))]
        """

        # All single exitation from alpha or for beta determinant
        # Then the production of the alpha, and beta (it's a double)
        # Then the double exitation form alpha or beta

        # We use l_single_a, and l_single_b twice. So we store them.
        l_single_a = set(self.gen_all_connected_spindet(det.alpha, 1))
        l_double_aa = self.gen_all_connected_spindet(det.alpha, 2)

        s_a = (Determinant(det_alpha, det.beta) for det_alpha in chain(l_single_a, l_double_aa))

        l_single_b = set(self.gen_all_connected_spindet(det.beta, 1))
        l_double_bb = self.gen_all_connected_spindet(det.beta, 2)

        s_b = (Determinant(det.alpha, det_beta) for det_beta in chain(l_single_b, l_double_bb))

        l_double_ab = product(l_single_a, l_single_b)

        s_ab = (Determinant(det_alpha, det_beta) for det_alpha, det_beta in l_double_ab)

        return chain(s_a, s_b, s_ab)

    def gen_all_connected_determinant(self, psi_det: Psi_det) -> Psi_det:
        """
        >>> d1 = Determinant( (1,2), (1,) ) ; d2 = Determinant( (1,3), (1,) )
        >>> len(Excitation(4).gen_all_connected_determinant( [ d1,d2 ] ))
        22

        We remove the connected determinant who are already inside the wave function. Order doesn't matter
        """
        return list(
            set(chain.from_iterable(map(self.gen_all_connected_det_from_det, psi_det)))
            - set(psi_det)
        )

    @staticmethod
    @cache
    def exc_degree_spindet(spindet_i: Spin_determinant, spindet_j: Spin_determinant) -> int:
        return len(set(spindet_i).symmetric_difference(set(spindet_j))) // 2

    @staticmethod
    # @cache
    def exc_degree(det_i: Determinant, det_j: Determinant) -> Tuple[int, int]:
        """Compute the excitation degree, the number of orbitals which differ
           between the two determinants.
        >>> Excitation.exc_degree(Determinant(alpha=(1, 2), beta=(1, 2)),
        ...                     Determinant(alpha=(1, 3), beta=(5, 7)))
        (1, 2)
        """
        ed_up = Excitation.exc_degree_spindet(det_i.alpha,det_j.alpha) 
        ed_dn = Excitation.exc_degree_spindet(det_i.beta,det_j.beta)
        return (ed_up, ed_dn)


#  ______ _                        _   _       _
#  | ___ \ |                      | | | |     | |
#  | |_/ / |__   __ _ ___  ___    | |_| | ___ | | ___
#  |  __/| '_ \ / _` / __|/ _ \   |  _  |/ _ \| |/ _ \
#  | |   | | | | (_| \__ \  __/_  | | | | (_) | |  __/
#  \_|   |_| |_|\__,_|___/\___( ) \_| |_/\___/|_|\___|
#                             |/
#
#                   _  ______          _   _      _
#                  | | | ___ \        | | (_)    | |
#    __ _ _ __   __| | | |_/ /_ _ _ __| |_ _  ___| | ___  ___
#   / _` | '_ \ / _` | |  __/ _` | '__| __| |/ __| |/ _ \/ __|
#  | (_| | | | | (_| | | | | (_| | |  | |_| | (__| |  __/\__ \
#   \__,_|_| |_|\__,_| \_|  \__,_|_|   \__|_|\___|_|\___||___/
#
#
class PhaseIdx(object):
    @staticmethod
    def single_phase(sdet_i, sdet_j, h, p):
        phase = 1
        for det, idx in ((sdet_i, h), (sdet_j, p)):
            for _ in takewhile(lambda x: x != idx, det):
                phase = -phase
        return phase

    @staticmethod
    def single_exc(
        sdet_i: Spin_determinant, sdet_j: Spin_determinant
    ) -> Tuple[int, OrbitalIdx, OrbitalIdx]:
        """phase, hole, particle of <I|H|J> when I and J differ by exactly one orbital
           h is occupied only in I
           p is occupied only in J

        >>> PhaseIdx.single_exc((1, 5, 7), (1, 23, 7))
        (1, 5, 23)
        >>> PhaseIdx.single_exc((1, 2, 9), (1, 9, 18))
        (-1, 2, 18)
        """
        (h,) = set(sdet_i) - set(sdet_j)
        (p,) = set(sdet_j) - set(sdet_i)

        return PhaseIdx.single_phase(sdet_i, sdet_j, h, p), h, p

    @staticmethod
    def double_phase(sdet_i, sdet_j, h1, h2, p1, p2):
        # Compute phase. See paper to have a loopless algorithm
        # https://arxiv.org/abs/1311.6244
        phase = PhaseIdx.single_phase(sdet_i, sdet_j, h1, p1) * PhaseIdx.single_phase(
            sdet_j, sdet_i, p2, h2
        )
        # https://github.com/QuantumPackage/qp2/blob/master/src/determinants/slater_rules.irp.f:299
        # Look like to be always true in our tests
        if (min(h2, p2) < max(h1, p1)) != (h2 < p1 or p2 < h1):
            phase = -phase
            raise NotImplementedError(
                f"double_exc QP conditional was trigered! Please repport to the developpers {sdet_i}, {sdet_j}"
            )
        return phase

    @staticmethod
    def double_exc(
        sdet_i: Spin_determinant, sdet_j: Spin_determinant
    ) -> Tuple[int, OrbitalIdx, OrbitalIdx, OrbitalIdx, OrbitalIdx]:
        """phase, holes, particles of <I|H|J> when I and J differ by exactly two orbitals
           h1, h2 are occupied only in I
           p1, p2 are occupied only in J

        >>> PhaseIdx.double_exc((1, 2, 3, 4, 5, 6, 7, 8, 9), (1, 2, 5, 6, 7, 8, 9, 12, 13))
        (1, 3, 4, 12, 13)
        >>> PhaseIdx.double_exc((1, 2, 3, 4, 5, 6, 7, 8, 9), (1, 2, 4, 5, 6, 7, 8, 12, 18))
        (-1, 3, 9, 12, 18)
        """

        # Holes
        h1, h2 = sorted(set(sdet_i) - set(sdet_j))

        # Particles
        p1, p2 = sorted(set(sdet_j) - set(sdet_i))

        return PhaseIdx.double_phase(sdet_i, sdet_j, h1, h2, p1, p2), h1, h2, p1, p2


#   _   _                 _ _ _              _
#  | | | |               (_) | |            (_)
#  | |_| | __ _ _ __ ___  _| | |_ ___  _ __  _  __ _ _ __
#  |  _  |/ _` | '_ ` _ \| | | __/ _ \| '_ \| |/ _` | '_ \
#  | | | | (_| | | | | | | | | || (_) | | | | | (_| | | | |
#  \_| |_/\__,_|_| |_| |_|_|_|\__\___/|_| |_|_|\__,_|_| |_|
#

#    _             _
#   / \ ._   _    |_ |  _   _ _|_ ._ _  ._
#   \_/ | | (/_   |_ | (/_ (_  |_ | (_) | |
#
@dataclass
class Hamiltonian_one_electron(object):
    """
    One-electron part of the Hamiltonian: Kinetic energy (T) and
    Nucleus-electron potential (V_{en}). This matrix is symmetric.
    """

    integrals: One_electron_integral
    E0: Energy

    def H_ij_orbital(self, i: OrbitalIdx, j: OrbitalIdx) -> float:

        return self.integrals[(i, j)]

    def H_ii(self, det_i: Determinant) -> Energy:
        """Diagonal element of the Hamiltonian : <I|H|I>."""
        res = self.E0
        res += sum(self.H_ij_orbital(i, i) for i in det_i.alpha)
        res += sum(self.H_ij_orbital(i, i) for i in det_i.beta)
        return res

    def H_ij(self, det_i: Determinant, det_j: Determinant) -> Energy:
        """General function to dispatch the evaluation of H_ij"""

        def H_ij_spindet(sdet_i: Spin_determinant, sdet_j: Spin_determinant) -> Energy:
            """<I|H|J>, when I and J differ by exactly one orbital."""
            phase, m, p = PhaseIdx.single_exc(sdet_i, sdet_j)
            return self.H_ij_orbital(m, p) * phase

        ed_up, ed_dn = Excitation.exc_degree(det_i, det_j)
        # Same determinant -> Diagonal element
        if (ed_up, ed_dn) == (0, 0):
            return self.H_ii(det_i)
        # Single excitation
        elif (ed_up, ed_dn) == (1, 0):
            return H_ij_spindet(det_i.alpha, det_j.alpha)
        elif (ed_up, ed_dn) == (0, 1):
            return H_ij_spindet(det_i.beta, det_j.beta)
        else:
            return 0.0

    def H(self, psi_i, psi_j) -> List[List[Energy]]:
        h = np.array([self.H_ij(det_i, det_j) for det_i, det_j in product(psi_i, psi_j)])
        return h.reshape(len(psi_i), len(psi_j))


#   ___            _
#    |       _    |_ |  _   _ _|_ ._ _  ._   _
#    | \/\/ (_)   |_ | (/_ (_  |_ | (_) | | _>
#    _                                          _
#   | \  _ _|_  _  ._ ._ _  o ._   _. ._ _|_   | \ ._ o     _  ._
#   |_/ (/_ |_ (/_ |  | | | | | | (_| | | |_   |_/ |  | \/ (/_ | |
#
@dataclass
class Hamiltonian_two_electrons_determinant_driven(object):
    d_two_e_integral: Two_electron_integral

    def H_ijkl_orbital(self, i: OrbitalIdx, j: OrbitalIdx, k: OrbitalIdx, l: OrbitalIdx) -> float:
        """Assume that *all* the integrals are in
        `d_two_e_integral` In this function, for simplicity we don't use any
        symmetry sparse representation.  For real calculations, symmetries and
        storing only non-zeros needs to be implemented to avoid an explosion of
        the memory requirements."""
        return get_2e_integral(self.d_two_e_integral, i, j, k, l)

    @staticmethod
    def H_ii_indices(det_i: Determinant) -> Iterator[Two_electron_integral_index_phase]:
        """Diagonal element of the Hamiltonian : <I|H|I>.
        >>> sorted(Hamiltonian_two_electrons_determinant_driven.H_ii_indices( Determinant((1,2),(3,4))))
        [((1, 2, 1, 2), 1), ((1, 2, 2, 1), -1), ((1, 3, 1, 3), 1), ((1, 4, 1, 4), 1),
         ((2, 3, 2, 3), 1), ((2, 4, 2, 4), 1), ((3, 4, 3, 4), 1), ((3, 4, 4, 3), -1)]
        """
        for i, j in combinations(det_i.alpha, 2):
            yield (i, j, i, j), 1
            yield (i, j, j, i), -1

        for i, j in combinations(det_i.beta, 2):
            yield (i, j, i, j), 1
            yield (i, j, j, i), -1

        for i, j in product(det_i.alpha, det_i.beta):
            yield (i, j, i, j), 1

    @staticmethod
    def H_ij_indices(
        det_i: Determinant, det_j: Determinant
    ) -> Iterator[Two_electron_integral_index_phase]:
        """General function to dispatch the evaluation of H_ij"""

        def H_ij_single_indices(
            sdet_i: Spin_determinant, sdet_j: Spin_determinant, sdet_k: Spin_determinant
        ) -> Iterator[Two_electron_integral_index_phase]:
            """<I|H|J>, when I and J differ by exactly one orbital"""
            phase, h, p = PhaseIdx.single_exc(sdet_i, sdet_j)
            for i in sdet_i:
                yield (h, i, p, i), phase
                yield (h, i, i, p), -phase
            for i in sdet_k:
                yield (h, i, p, i), phase

        def H_ij_doubleAA_indices(
            sdet_i: Spin_determinant, sdet_j: Spin_determinant
        ) -> Iterator[Two_electron_integral_index_phase]:
            """<I|H|J>, when I and J differ by exactly two orbitals within
            the same spin."""
            phase, h1, h2, p1, p2 = PhaseIdx.double_exc(sdet_i, sdet_j)
            yield (h1, h2, p1, p2), phase
            yield (h1, h2, p2, p1), -phase

        def H_ij_doubleAB_2e_index(
            det_i: Determinant, det_j: Determinant
        ) -> Iterator[Two_electron_integral_index_phase]:
            """<I|H|J>, when I and J differ by exactly one alpha spin-orbital and
            one beta spin-orbital."""
            phaseA, h1, p1 = PhaseIdx.single_exc(det_i.alpha, det_j.alpha)
            phaseB, h2, p2 = PhaseIdx.single_exc(det_i.beta, det_j.beta)
            yield (h1, h2, p1, p2), phaseA * phaseB

        ed_up, ed_dn = Excitation.exc_degree(det_i, det_j)
        # Same determinant -> Diagonal element
        if (ed_up, ed_dn) == (0, 0):
            yield from Hamiltonian_two_electrons_determinant_driven.H_ii_indices(det_i)
        # Single excitation
        elif (ed_up, ed_dn) == (1, 0):
            yield from H_ij_single_indices(det_i.alpha, det_j.alpha, det_i.beta)
        elif (ed_up, ed_dn) == (0, 1):
            yield from H_ij_single_indices(det_i.beta, det_j.beta, det_i.alpha)
        # Double excitation of same spin
        elif (ed_up, ed_dn) == (2, 0):
            yield from H_ij_doubleAA_indices(det_i.alpha, det_j.alpha)
        elif (ed_up, ed_dn) == (0, 2):
            yield from H_ij_doubleAA_indices(det_i.beta, det_j.beta)
        # Double excitation of opposite spins
        elif (ed_up, ed_dn) == (1, 1):
            yield from H_ij_doubleAB_2e_index(det_i, det_j)

    @staticmethod
    def H_indices(
        psi_internal: Psi_det, psi_j: Psi_det
    ) -> Iterator[Two_electron_integral_index_phase]:
        for a, det_i in enumerate(psi_internal):
            for b, det_j in enumerate(psi_j):
                for idx, phase in Hamiltonian_two_electrons_determinant_driven.H_ij_indices(
                    det_i, det_j
                ):
                    yield (a, b), idx, phase

    def H(self, psi_internal: Psi_det, psi_external: Psi_det) -> List[List[Energy]]:
        # det_external_to_index = {d: i for i, d in enumerate(psi_external)}
        # This is the function who will take foreever
        h = np.zeros(shape=(len(psi_internal), len(psi_external)))
        for (a, b), (i, j, k, l), phase in self.H_indices(psi_internal, psi_external):
            h[a, b] += phase * self.H_ijkl_orbital(i, j, k, l)
        return h

    def H_ii(self, det_i: Determinant):
        return sum(phase * self.H_ijkl_orbital(*idx) for idx, phase in self.H_ii_indices(det_i))


#   ___            _
#    |       _    |_ |  _   _ _|_ ._ _  ._   _
#    | \/\/ (_)   |_ | (/_ (_  |_ | (_) | | _>
#   ___                           _
#    |  ._ _|_  _   _  ._ _. |   | \ ._ o     _  ._
#   _|_ | | |_ (/_ (_| | (_| |   |_/ |  | \/ (/_ | |
#                   _|


@dataclass
class Hamiltonian_two_electrons_integral_driven(object):
    d_two_e_integral: Two_electron_integral

    def H_ijkl_orbital(self, i: OrbitalIdx, j: OrbitalIdx, k: OrbitalIdx, l: OrbitalIdx) -> float:
        """Assume that *all* the integrals are in
        `d_two_e_integral` In this function, for simplicity we don't use any
        symmetry sparse representation.  For real calculations, symmetries and
        storing only non-zeros needs to be implemented to avoid an explosion of
        the memory requirements."""
        return get_2e_integral(self.d_two_e_integral, i, j, k, l)

    @staticmethod
    def H_ii_indices(det_i: Determinant) -> Iterator[Two_electron_integral_index_phase]:
        """Diagonal element of the Hamiltonian : <I|H|I>.
        >>> sorted(Hamiltonian_two_electrons_integral_driven.H_ii_indices( Determinant((1,2),(3,4))))
        [((1, 2, 1, 2), 1), ((1, 2, 2, 1), -1), ((1, 3, 1, 3), 1), ((1, 4, 1, 4), 1),
         ((2, 3, 2, 3), 1), ((2, 4, 2, 4), 1), ((3, 4, 3, 4), 1), ((3, 4, 4, 3), -1)]
        """
        for i, j in combinations(det_i.alpha, 2):
            yield (i, j, i, j), 1
            yield (i, j, j, i), -1

        for i, j in combinations(det_i.beta, 2):
            yield (i, j, i, j), 1
            yield (i, j, j, i), -1

        for i, j in product(det_i.alpha, det_i.beta):
            yield (i, j, i, j), 1

    @staticmethod
    def single_Ss(
        psi_i,
        psi_j,
        idx,
        spindet_a_occ_i,
        spindet_b_occ_i,
        spindet_a_occ_j,
        spindet_b_occ_j,
        exc,
        spin,
    ):
        """
        yield all det pairs (a,b) and phase where <a|H|b> depends on the integral with index idx
        filter out anything that isn't a single excitation
        """
        i, j, k, l = idx

        # limit to only single excitations
        if j == l:
            # <ij|kj>
            # from ia to ka where ja is occupied
            S1 = (spindet_a_occ_i[i] & spindet_a_occ_i[j]) - spindet_a_occ_i[k]
            R1 = (spindet_a_occ_j[k] & spindet_a_occ_j[j]) - spindet_a_occ_j[i]
            # <ij|kj>
            # from ia to ka where jb is occupied
            S2 = (spindet_a_occ_i[i] & spindet_b_occ_i[j]) - spindet_a_occ_i[k]
            R2 = (spindet_a_occ_j[k] & spindet_b_occ_j[j]) - spindet_a_occ_j[i]
            # j==l
            # Kevin: separating these two is incorrect because it double counts the intersection of the two products
            # Thomas & Brice: Realy?!
            # might be useful to form (a_i[i] - a_i[k]) (used in S1 and S2)
            #                         (a_j[k] - a_j[i]) (used in R1 and R2)
            for a, b in chain(product(S1, R1), product(S2, R2)):
                det_i, det_j = psi_i[a], psi_j[b]
                ed_up, ed_dn = Excitation.exc_degree(det_i, det_j)
                if (ed_up, ed_dn) == exc:
                    yield (a, b), PhaseIdx.single_phase(
                        getattr(det_i, spin), getattr(det_j, spin), i, k
                    )

        # <ij|jl> = -<ij|lj>
        # from ia to la where ja is occupied
        if j == k:
            S3 = (spindet_a_occ_i[i] & spindet_a_occ_i[j]) - spindet_a_occ_i[l]
            R3 = (spindet_a_occ_j[l] & spindet_a_occ_j[j]) - spindet_a_occ_j[i]

            for a, b in product(S3, R3):
                det_i, det_j = psi_i[a], psi_j[b]
                ed_up, ed_dn = Excitation.exc_degree(det_i, det_j)
                if (ed_up, ed_dn) == exc:
                    yield (a, b), -PhaseIdx.single_phase(
                        getattr(det_i, spin), getattr(det_j, spin), i, l
                    )

    @staticmethod
    def double_same(idx, psi_i, psi_j, spindet_a_occ_i, spindet_a_occ_j, exc, spin):
        i, j, k, l = idx
        if k == l: # p1 == p2, both branch should have been take, 0 contribution
            return

        S1 = (spindet_a_occ_i[i] & spindet_a_occ_i[j]) - (spindet_a_occ_i[k] | spindet_a_occ_i[l])
        R1 = (spindet_a_occ_j[k] & spindet_a_occ_j[l]) - (spindet_a_occ_j[i] | spindet_a_occ_j[j])

        S2 = (spindet_a_occ_i[k] & spindet_a_occ_i[l]) - (spindet_a_occ_i[i] | spindet_a_occ_i[j])
        R2 = (spindet_a_occ_j[i] & spindet_a_occ_j[j]) - (spindet_a_occ_j[k] | spindet_a_occ_j[l])
        for a, b in product(S1, R1):
            det_i, det_j = psi_i[a], psi_j[b]
            ed_up, ed_dn = Excitation.exc_degree(det_i, det_j)
            # Should some preselection to only double or at list only double+ but nothing in the other spin
            if (ed_up, ed_dn) == exc:
                phase, h1, h2, p1, p2 = PhaseIdx.double_exc(
                    getattr(det_i, spin), getattr(det_j, spin)
                )
                if (p1, p2) == (k, l):
                    yield (a, b), phase
                elif (p2, p1) == (k, l): # elif because we took care of avoiding double counting
                    yield (a, b), -phase
        for a, b in product(S2, R2):
            det_i, det_j = psi_i[a], psi_j[b]
            ed_up, ed_dn = Excitation.exc_degree(det_i, det_j)
            # Should some preselection to only double or at list only double+ but nothing in the other spin
            if (ed_up, ed_dn) == exc:
                phase, h1, h2, p1, p2 = PhaseIdx.double_exc(
                    getattr(det_i, spin), getattr(det_j, spin)
                )
                if (p1, p2) == (i, j):
                    yield (a, b), phase
                elif (p2, p1) == (i, j): # elif because we took care of avoiding double counting
                    yield (a, b), -phase

    @staticmethod
    def double_different(
        idx,
        psi_i,
        psi_j,
        spindet_a_occ_i,
        spindet_b_occ_i,
        spindet_a_occ_j,
        spindet_b_occ_j,
        spin_a,
        spin_b,
    ):
        i, j, k, l = idx

        S1 = (spindet_a_occ_i[i] & spindet_b_occ_i[j]) - (spindet_a_occ_i[k] | spindet_b_occ_i[l])
        R1 = (spindet_a_occ_j[k] & spindet_b_occ_j[l]) - (spindet_a_occ_j[i] | spindet_b_occ_j[j])
        for a, b in product(S1, R1):
            det_i, det_j = psi_i[a], psi_j[b]
            ed_up, ed_dn = Excitation.exc_degree(det_i, det_j)
            if (ed_up, ed_dn) == (1, 1):
                phaseA, hA, pA = PhaseIdx.single_exc(getattr(det_i, spin_a), getattr(det_j, spin_a))
                phaseB, hB, pB = PhaseIdx.single_exc(getattr(det_i, spin_b), getattr(det_j, spin_b))
                yield (a, b), phaseA * phaseB

    def H_pair_phase_from_idx(
        self, idx, spindet_a_occ_i, spindet_b_occ_i, psi_i, spindet_a_occ_j, spindet_b_occ_j, psi_j, testmod=0
    ):
        num_types = 4
        testflags = list(map(int,bin(testmod)[2:].rjust(num_types,'0')))
        i, j, k, l = idx

        if not testflags[0]:
            yield from self.single_Ss(
            psi_i,
            psi_j,
            idx,
            spindet_a_occ_i,
            spindet_b_occ_i,
            spindet_a_occ_j,
            spindet_b_occ_j,
            (1, 0),
            "alpha",
        )
        if not testflags[0]:
            yield from self.single_Ss(
            psi_i,
            psi_j,
            idx,
            spindet_b_occ_i,
            spindet_a_occ_i,
            spindet_b_occ_j,
            spindet_a_occ_j,
            (0, 1),
            "beta",
        )

        if not testflags[1]:
            #if i < j:
            if i != j:

                yield from self.double_same(
                    idx, psi_i, psi_j, spindet_a_occ_i, spindet_a_occ_j, (2, 0), "alpha"
                )
                yield from self.double_same(
                    idx, psi_i, psi_j, spindet_b_occ_i, spindet_b_occ_j, (0, 2), "beta"
                )

        if not testflags[2]:
            if i < j:

                yield from self.double_different(
                    idx,
                    psi_i,
                    psi_j,
                    spindet_a_occ_i,
                    spindet_b_occ_i,
                    spindet_a_occ_j,
                    spindet_b_occ_j,
                    "alpha",
                    "beta",
                )
        if not testflags[3]:
            # above we do (hA < hB) so (hB < hA) and (hA==hB)
            if i <= j:
                yield from self.double_different(
                    idx,
                    psi_i,
                    psi_j,
                    spindet_b_occ_i,
                    spindet_a_occ_i,
                    spindet_b_occ_j,
                    spindet_a_occ_j,
                    "beta",
                    "alpha",
                )

    @staticmethod
    def get_spindet_a_occ_spindet_b_occ(
        psi_i: Psi_det,
    ) -> Tuple[Dict[OrbitalIdx, Set[int]], Dict[OrbitalIdx, Set[int]]]:
        """
        maybe use dict with spin as key instead of tuple?
        >>> Hamiltonian_two_electrons_integral_driven.get_spindet_a_occ_spindet_b_occ([Determinant(alpha=(0,1),beta=(1,2)),Determinant(alpha=(1,3),beta=(4,5))])
        (defaultdict(<class 'set'>, {0: {0}, 1: {0, 1}, 3: {1}}),
         defaultdict(<class 'set'>, {1: {0}, 2: {0}, 4: {1}, 5: {1}}))
        >>> Hamiltonian_two_electrons_integral_driven.get_spindet_a_occ_spindet_b_occ([Determinant(alpha=(0,),beta=(0,))])[0][1]
        set()
        """

        def get_dets_occ(psi_i: Psi_det, spin: str) -> Dict[OrbitalIdx, Set[int]]:
            ds = defaultdict(set)
            for i, det in enumerate(psi_i):
                for o in getattr(det, spin):
                    ds[o].add(i)
            return ds

        return tuple(get_dets_occ(psi_i, spin) for spin in ["alpha", "beta"])

    def H_indices(self, psi_i, psi_j) -> Iterator[Two_electron_integral_index_phase]:
        # This only need iijj, ijji integral
        # This can be stored in memory, hence we will do the determinant driven way
        # Only one node will be responsible for it
        for a, det_i in enumerate(psi_i):
            for b, det_j in enumerate(psi_j):
                ed_up, ed_dn = Excitation.exc_degree(det_i, det_j)
                if (ed_up, ed_dn) == (0, 0):
                    for idx, phase in self.H_ii_indices(det_i):
                        yield (a, b), idx, phase

        spindet_a_occ_i, spindet_b_occ_i = self.get_spindet_a_occ_spindet_b_occ(psi_i)
        spindet_a_occ_j, spindet_b_occ_j = self.get_spindet_a_occ_spindet_b_occ(psi_j)

        for idx0 in self.d_two_e_integral.keys():
<<<<<<< HEAD
            #for idx in compound_idx4_reverse_all_unique(compound_idx4(*idx0)):
            for idx in (idx0,):
=======
            #TODO: fix H_pair_phase_from_idx so we can loop over only the canonical ijkl
            for idx in compound_idx4_reverse_all_unique(compound_idx4(*idx0)):
>>>>>>> 8083ff9e
                for (a, b), phase in self.H_pair_phase_from_idx(
                    idx,
                    spindet_a_occ_i,
                    spindet_b_occ_i,
                    psi_i,
                    spindet_a_occ_j,
                    spindet_b_occ_j,
                    psi_j,
                    testmod=11
                ):
                    yield (a, b), idx, phase


    def H(self, psi_i, psi_j) -> List[List[Energy]]:
        # This is the function who will take foreever
        h = np.zeros(shape=(len(psi_i), len(psi_j)))
        for (a, b), (i, j, k, l), phase in self.H_indices(psi_i, psi_j):
            h[a, b] += phase * self.H_ijkl_orbital(i, j, k, l)
        return h

    def H_ii(self, det_i: Determinant):
        return sum(phase * self.H_ijkl_orbital(*idx) for idx, phase in self.H_ii_indices(det_i))


@dataclass
class Hamiltonian(object):
    """
    Now, we consider the Hamiltonian matrix in the basis of Slater determinants.
    Slater-Condon rules are used to compute the matrix elements <I|H|J> where I
    and J are Slater determinants.

     ~
     Slater-Condon Rules
     ~

     https://en.wikipedia.org/wiki/Slater%E2%80%93Condon_rules
     https://arxiv.org/abs/1311.6244

     * H is symmetric
     * If I and J differ by more than 2 orbitals, <I|H|J> = 0, so the number of
       non-zero elements of H is bounded by N_det x ( N_alpha x (n_orb - N_alpha))^2,
       where N_det is the number of determinants, N_alpha is the number of
       alpha-spin electrons (N_alpha >= N_beta), and n_orb is the number of
       molecular orbitals.  So the number of non-zero elements scales linearly with
       the number of selected determinant.
    """

    d_one_e_integral: One_electron_integral
    d_two_e_integral: Two_electron_integral
    E0: Energy
    driven_by: str = "determinant"

    @cached_property
    def H_one_electron(self):
        return Hamiltonian_one_electron(self.d_one_e_integral, self.E0)

    @cached_property
    def H_two_electrons(self):
        if self.driven_by == "determinant":
            return Hamiltonian_two_electrons_determinant_driven(self.d_two_e_integral)
        elif self.driven_by == "integral":
            return Hamiltonian_two_electrons_integral_driven(self.d_two_e_integral)
        else:
            raise NotImplementedError

    # ~ ~ ~
    # H_ii
    # ~ ~ ~
    def H_ii(self, det_i: Determinant) -> List[Energy]:
        return self.H_one_electron.H_ii(det_i) + self.H_two_electrons.H_ii(det_i)

    # ~ ~ ~
    # H
    # ~ ~ ~
    def H(self, psi_internal: Psi_det, psi_external: Psi_det = None) -> List[List[Energy]]:
        """Return a matrix of size psi x psi_j containing the value of the Hamiltonian.
        If psi_j == None, then assume a return psi x psi hermitian Hamiltonian,
        if not not overlap exist between psi and psi_j"""
        if psi_external is None:
            psi_external = psi_internal

        return self.H_one_electron.H(psi_internal, psi_external) + self.H_two_electrons.H(
            psi_internal, psi_external
        )


#  _                  _
# |_) _        _  ._ |_) |  _. ._ _|_
# |  (_) \/\/ (/_ |  |   | (_| | | |_
#
@dataclass
class Powerplant(object):
    """
    Compute all the Energy and associated value from a psi_det.
    E denote the variational energy
    """

    lewis: Hamiltonian
    psi_det: Psi_det

    def E(self, psi_coef: Psi_coef) -> Energy:
        # Vector * Vector.T * Matrix
        return np.einsum("i,j,ij ->", psi_coef, psi_coef, self.lewis.H(self.psi_det))

    @property
    def E_and_psi_coef(self) -> Tuple[Energy, Psi_coef]:
        # Return lower eigenvalue (aka the new E) and lower evegenvector (aka the new psi_coef)
        psi_H_psi = self.lewis.H(self.psi_det)
        energies, coeffs = np.linalg.eigh(psi_H_psi)
        return energies[0], coeffs[:, 0]

    def psi_external_pt2(self, psi_coef: Psi_coef, n_orb) -> Tuple[Psi_det, List[Energy]]:
        # Compute the pt2 contrution of all the external (aka connected) determinant.
        #   eα=⟨Ψ(n)∣H∣∣α⟩^2 / ( E(n)−⟨α∣H∣∣α⟩ )
        psi_external = Excitation(n_orb).gen_all_connected_determinant(self.psi_det)

        nomitator = np.einsum(
            "i,ij -> j", psi_coef, self.lewis.H(self.psi_det, psi_external)
        )  # vector * Matrix -> vector
        denominator = np.divide(
            1.0, self.E(psi_coef) - np.array([self.lewis.H_ii(d) for d in psi_external])
        )

        return psi_external, np.einsum(
            "i,i,i -> i", nomitator, nomitator, denominator
        )  # vector * vector * vector -> scalar

    def E_pt2(self, psi_coef: Psi_coef, n_orb) -> Energy:
        # The sum of the pt2 contribution of each external determinant
        _, psi_external_energy = self.psi_external_pt2(psi_coef, n_orb)
        return sum(psi_external_energy)


#  __
# (_   _  |  _   _ _|_ o  _  ._
# __) (/_ | (/_ (_  |_ | (_) | |
#
def selection_step(
    lewis: Hamiltonian, n_ord, psi_coef: Psi_coef, psi_det: Psi_det, n
) -> Tuple[Energy, Psi_coef, Psi_det]:
    # 1. Generate a list of all the external determinant and their pt2 contribution
    # 2. Take the n  determinants who have the biggest contribution and add it the wave function psi
    # 3. Diagonalize H corresponding to this new wave function to get the new variational energy, and new psi_coef.

    # In the main code:
    # -> Go to 1., stop when E_pt2 < Threshold || N < Threshold
    # See example of chained call to this function in `test_f2_631g_1p5p5det`

    # 1.
    psi_external_det, psi_external_energy = Powerplant(lewis, psi_det).psi_external_pt2(
        psi_coef, n_ord
    )

    # 2.
    idx = np.argpartition(psi_external_energy, n)[:n]
    psi_det_extented = psi_det + [psi_external_det[i] for i in idx]

    # 3.
    return (*Powerplant(lewis, psi_det_extented).E_and_psi_coef, psi_det_extented)


#   _____         _   _
#  |_   _|       | | (_)
#    | | ___  ___| |_ _ _ __   __ _
#    | |/ _ \/ __| __| | '_ \ / _` |
#    | |  __/\__ \ |_| | | | | (_| |
#    \_/\___||___/\__|_|_| |_|\__, |
#                              __/ |
#                             |___/
import unittest
import time


class Timing:
    def setUp(self):
        print(f"{self.id()} ... ", end="", flush=True)
        self.startTime = time.perf_counter()
        if PROFILING:
            import cProfile

            self.pr = cProfile.Profile()
            self.pr.enable()

    def tearDown(self):
        t = time.perf_counter() - self.startTime
        print(f"ok ({t:.3f}s)")
        if PROFILING:
            from pstats import Stats

            self.pr.disable()
            p = Stats(self.pr)
            p.strip_dirs().sort_stats("tottime").print_stats(0.05)


class Test_VariationalPowerplant:
    def test_c2_eq_dz_3(self):
        fcidump_path = "c2_eq_hf_dz.fcidump*"
        wf_path = "c2_eq_hf_dz_3.*.wf*"
        E_ref = load_eref("data/c2_eq_hf_dz_3.*.ref*")
        E = self.load_and_compute(fcidump_path, wf_path)
        self.assertAlmostEqual(E_ref, E, places=6)

    def test_c2_eq_dz_4(self):
        fcidump_path = "c2_eq_hf_dz.fcidump*"
        wf_path = "c2_eq_hf_dz_4.*.wf*"
        E_ref = load_eref("data/c2_eq_hf_dz_4.*.ref*")
        E = self.load_and_compute(fcidump_path, wf_path)
        self.assertAlmostEqual(E_ref, E, places=6)

    def test_f2_631g_1det(self):
        fcidump_path = "f2_631g.FCIDUMP"
        wf_path = "f2_631g.1det.wf"
        E_ref = -198.646096743145
        E = self.load_and_compute(fcidump_path, wf_path)
        self.assertAlmostEqual(E_ref, E, places=6)

    def test_f2_631g_10det(self):
        fcidump_path = "f2_631g.FCIDUMP"
        wf_path = "f2_631g.10det.wf"
        E_ref = -198.548963
        E = self.load_and_compute(fcidump_path, wf_path)
        self.assertAlmostEqual(E_ref, E, places=6)

    def test_f2_631g_30det(self):
        fcidump_path = "f2_631g.FCIDUMP"
        wf_path = "f2_631g.30det.wf"
        E_ref = -198.738780989106
        E = self.load_and_compute(fcidump_path, wf_path)
        self.assertAlmostEqual(E_ref, E, places=6)

    def test_f2_631g_161det(self):
        fcidump_path = "f2_631g.161det.fcidump"
        wf_path = "f2_631g.161det.wf"
        E_ref = -198.8084269796
        E = self.load_and_compute(fcidump_path, wf_path)
        self.assertAlmostEqual(E_ref, E, places=6)

    def test_f2_631g_296det(self):
        fcidump_path = "f2_631g.FCIDUMP"
        wf_path = "f2_631g.296det.wf"
        E_ref = -198.682736076007
        E = self.load_and_compute(fcidump_path, wf_path)
        self.assertAlmostEqual(E_ref, E, places=6)


def load_and_compute(fcidump_path, wf_path, driven_by):
    # Load integrals
    n_ord, E0, d_one_e_integral, d_two_e_integral = load_integrals(f"data/{fcidump_path}")
    # Load wave function
    psi_coef, psi_det = load_wf(f"data/{wf_path}")
    # Computation of the Energy of the input wave function (variational energy)
    lewis = Hamiltonian(d_one_e_integral, d_two_e_integral, E0, driven_by)
    return Powerplant(lewis, psi_det).E(psi_coef)


#class Test1_VariationalPowerplant_Determinant(
#    Timing, unittest.TestCase, Test_VariationalPowerplant
#):
#    def load_and_compute(self, fcidump_path, wf_path):
#        return load_and_compute(fcidump_path, wf_path, "determinant")


class Test1_VariationalPowerplant_Integral(Timing, unittest.TestCase, Test_VariationalPowerplant):
    def load_and_compute(self, fcidump_path, wf_path):
        return load_and_compute(fcidump_path, wf_path, "integral")


class Test_VariationalPT2Powerplant:
    def test_f2_631g_1det(self):
        fcidump_path = "f2_631g.FCIDUMP"
        wf_path = "f2_631g.1det.wf"
        E_ref = -0.367587988032339
        E = self.load_and_compute_pt2(fcidump_path, wf_path)
        self.assertAlmostEqual(E_ref, E, places=6)

    def test_f2_631g_2det(self):
        fcidump_path = "f2_631g.FCIDUMP"
        wf_path = "f2_631g.2det.wf"
        E_ref = -0.253904406461572
        E = self.load_and_compute_pt2(fcidump_path, wf_path)
        self.assertAlmostEqual(E_ref, E, places=6)

    def test_f2_631g_10det(self):
        fcidump_path = "f2_631g.FCIDUMP"
        wf_path = "f2_631g.10det.wf"
        E_ref = -0.24321128
        E = self.load_and_compute_pt2(fcidump_path, wf_path)
        self.assertAlmostEqual(E_ref, E, places=6)

    def test_f2_631g_28det(self):
        fcidump_path = "f2_631g.FCIDUMP"
        wf_path = "f2_631g.28det.wf"
        E_ref = -0.244245625775444
        E = self.load_and_compute_pt2(fcidump_path, wf_path)
        self.assertAlmostEqual(E_ref, E, places=6)


def load_and_compute_pt2(fcidump_path, wf_path, driven_by):
    # Load integrals
    n_ord, E0, d_one_e_integral, d_two_e_integral = load_integrals(f"data/{fcidump_path}")
    # Load wave function
    psi_coef, psi_det = load_wf(f"data/{wf_path}")
    # Computation of the Energy of the input wave function (variational energy)
    lewis = Hamiltonian(d_one_e_integral, d_two_e_integral, E0, driven_by)
    return Powerplant(lewis, psi_det).E_pt2(psi_coef, n_ord)


#class Test_VariationalPT2_Determinant(Timing, unittest.TestCase, Test_VariationalPT2Powerplant):
#    def load_and_compute_pt2(self, fcidump_path, wf_path):
#        return load_and_compute_pt2(fcidump_path, wf_path, "determinant")


#class Test_VariationalPT2_Integral(Timing, unittest.TestCase, Test_VariationalPT2Powerplant):
#    def load_and_compute_pt2(self, fcidump_path, wf_path):
#        return load_and_compute_pt2(fcidump_path, wf_path, "integral")


#class TestSelection(unittest.TestCase):
#    def load(self, fcidump_path, wf_path):
#        # Load integrals
#        n_ord, E0, d_one_e_integral, d_two_e_integral = load_integrals(f"data/{fcidump_path}")
#        # Load wave function
#        psi_coef, psi_det = load_wf(f"data/{wf_path}")
#        return (
#            n_ord,
#            psi_coef,
#            psi_det,
#            Hamiltonian(d_one_e_integral, d_two_e_integral, E0),
#        )
#
#    def test_f2_631g_1p0det(self):
#        # Verify that selecting 0 determinant is egual that computing the variational energy
#        fcidump_path = "f2_631g.FCIDUMP"
#        wf_path = "f2_631g.1det.wf"
#
#        n_ord, psi_coef, psi_det, lewis = self.load(fcidump_path, wf_path)
#        E_var = Powerplant(lewis, psi_det).E(psi_coef)
#
#        E_selection, _, _ = selection_step(lewis, n_ord, psi_coef, psi_det, 0)
#
#        self.assertAlmostEqual(E_var, E_selection, places=6)
#
#    def test_f2_631g_1p10det(self):
#        fcidump_path = "f2_631g.FCIDUMP"
#        wf_path = "f2_631g.1det.wf"
#        # No a value optained with QP
#        E_ref = -198.72696793971556
#        # Selection 10 determinant and check if the result make sence
#
#        n_ord, psi_coef, psi_det, lewis = self.load(fcidump_path, wf_path)
#        E, _, _ = selection_step(lewis, n_ord, psi_coef, psi_det, 10)
#
#        self.assertAlmostEqual(E_ref, E, places=6)
#
#    def test_f2_631g_1p5p5det(self):
#        fcidump_path = "f2_631g.FCIDUMP"
#        wf_path = "f2_631g.1det.wf"
#        # We will select 5 determinant, than 5 more.
#        # The value is lower than the one optained by selecting 10 deterinant in one go.
#        # Indeed, the pt2 get more precise whith the number of selection
#        E_ref = -198.73029308564543
#
#        n_ord, psi_coef, psi_det, lewis = self.load(fcidump_path, wf_path)
#        _, psi_coef, psi_det = selection_step(lewis, n_ord, psi_coef, psi_det, 5)
#        E, psi_coef, psi_det = selection_step(lewis, n_ord, psi_coef, psi_det, 5)
#
#        self.assertAlmostEqual(E_ref, E, places=6)


if __name__ == "__main__":
    import doctest
    import sys

    try:
        sys.argv.remove("--profiling")
    except ValueError:
        PROFILING = False
    else:
        PROFILING = True
    doctest.testmod(optionflags=doctest.NORMALIZE_WHITESPACE, raise_on_error=True)
    unittest.main(failfast=False, verbosity=0)<|MERGE_RESOLUTION|>--- conflicted
+++ resolved
@@ -955,13 +955,9 @@
         spindet_a_occ_j, spindet_b_occ_j = self.get_spindet_a_occ_spindet_b_occ(psi_j)
 
         for idx0 in self.d_two_e_integral.keys():
-<<<<<<< HEAD
+            #TODO: fix H_pair_phase_from_idx so we can loop over only the canonical ijkl
             #for idx in compound_idx4_reverse_all_unique(compound_idx4(*idx0)):
             for idx in (idx0,):
-=======
-            #TODO: fix H_pair_phase_from_idx so we can loop over only the canonical ijkl
-            for idx in compound_idx4_reverse_all_unique(compound_idx4(*idx0)):
->>>>>>> 8083ff9e
                 for (a, b), phase in self.H_pair_phase_from_idx(
                     idx,
                     spindet_a_occ_i,
