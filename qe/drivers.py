--- conflicted
+++ resolved
@@ -2837,16 +2837,9 @@
             working_energies = np.r_[E_pt2_energies_C, local_best_energies]
             working_dets = psi_connected_C + local_best_dets
         else:
-<<<<<<< HEAD
             # Nothing generated; local best dets and energies remain the same... Pass to next constraint in loop
             continue
-=======
-            # TODO: Maybe a bit hacky, but working fix for now... Argpartition throws error if no dets are generated in this constraint
-            working_energies = np.r_[1, local_best_energies]
-            working_dets = local_best_dets
-        if not (working_dets):
-            working_dets = [Determinant(alpha=(), beta=())]
->>>>>>> e899ce5a
+            
         # Update `local' n largest magnitude E_pt2 contributions from working chunk -> indices of top n determinants
         # E_pt2 < 0, so n `smallest' are actually the largest magnitude contributors
         local_idx = np.argpartition(working_energies, n)[:n]
